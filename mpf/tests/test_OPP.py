--- conflicted
+++ resolved
@@ -94,11 +94,7 @@
             self._crc_message(b'\x20\x08\x00\x00\x00\x00', False) + self._crc_message(b'\x21\x08\x00\x00\x00\x00'):
                 self._crc_message(inputs1_message, False) + self._crc_message(inputs2_message),  # read inputs
         }
-<<<<<<< HEAD
         super().setUp()
-=======
-        super(TestOPP, self).setUp()
->>>>>>> e9117412
 
         self._wait_for_processing()
 
