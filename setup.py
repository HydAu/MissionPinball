--- conflicted
+++ resolved
@@ -68,11 +68,7 @@
 
     zip_safe=False,
 
-<<<<<<< HEAD
-    install_requires=['ruamel.yaml>=0.10, <0.11', 'pyserial', 'typing'],
-=======
-    install_requires=['ruamel.yaml>=0.10, <0.11', 'pyserial>=3.2.0', 'pyserial-asyncio>=0.2'],
->>>>>>> 34483b38
+    install_requires=['ruamel.yaml>=0.10, <0.11', 'pyserial>=3.2.0', 'pyserial-asyncio>=0.2', 'typing'],
 
     tests_require=[],
     test_suite="mpf.tests",
